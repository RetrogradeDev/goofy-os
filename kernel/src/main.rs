#![no_std]
#![no_main]
#![feature(custom_test_frameworks)]
#![test_runner(kernel::test_runner)]
#![reexport_test_harness_main = "test_main"]

use core::panic::PanicInfo;

extern crate alloc;

use bootloader_api::{BootInfo, entry_point};
use kernel::{
    // framebuffer::clear_screen,
    framebuffer::{FRAMEBUFFER, FrameBufferWriter},
    graphics::{
        draw_circle, draw_circle_outline, draw_line, draw_rect, draw_rect_outline, set_pixel,
    },
    memory::BootInfoFrameAllocator,
    println,
    serial_println,
};

use bootloader_api::config::{BootloaderConfig, Mapping};
use x86_64::instructions::interrupts;

pub static BOOTLOADER_CONFIG: BootloaderConfig = {
    let mut config = BootloaderConfig::new_default();
    config.mappings.physical_memory = Some(Mapping::Dynamic);
    config
};

entry_point!(kernel_main, config = &BOOTLOADER_CONFIG);

fn kernel_main(boot_info: &'static mut BootInfo) -> ! {
    use kernel::{allocator, memory};
    use x86_64::VirtAddr;

    serial_println!("Booting goofy OS...");
    serial_println!("Bootloader information: {:#?}", boot_info);

    FRAMEBUFFER.init_once(|| {
        let frame = boot_info.framebuffer.as_mut();
        let info = match frame {
            Some(ref v) => v.info(),
            None => panic!("BOOTLOADER NOT CONFIGURED TO SUPPORT FRAMEBUFFER"),
        };
        let buffer = match frame {
            Some(v) => v.buffer_mut(),
            None => panic!("BOOTLOADER NOT CONFIGURED TO SUPPORT FRAMEBUFFER"),
        };
        spinning_top::Spinlock::new(FrameBufferWriter::new(buffer, info))
    });

    set_pixel(10, 10, kernel::framebuffer::Color::new(255, 0, 0));
    draw_line(
        (100, 100),
        (50, 50),
        kernel::framebuffer::Color::new(0, 255, 0),
    );
    draw_rect(
        (200, 200),
        (300, 300),
        kernel::framebuffer::Color::new(0, 0, 255),
    );
    draw_rect_outline(
        (400, 400),
        (500, 500),
        kernel::framebuffer::Color::new(255, 255, 0),
    );
    draw_circle((600, 600), 50, kernel::framebuffer::Color::new(255, 0, 255));
    draw_circle_outline((700, 600), 75, kernel::framebuffer::Color::new(0, 255, 255));

    let phys_mem_offset = VirtAddr::new(boot_info.physical_memory_offset.into_option().unwrap());

    // Initialize the OS
    kernel::init(phys_mem_offset);

    serial_println!("Kernel initialized, setting up memory...");
    println!("Kernel initialized successfully!");

    serial_println!("Physical memory offset: {:?}", phys_mem_offset);

    let mut mapper = unsafe { memory::init(phys_mem_offset) };

    serial_println!("Memory mapper initialized successfully!");

    let mut frame_allocator = unsafe { BootInfoFrameAllocator::init(&boot_info.memory_regions) };

    serial_println!("Frame allocator initialized successfully!");

    allocator::init_heap(&mut mapper, &mut frame_allocator).expect("heap initialization failed");

    serial_println!("Heap initialized successfully!");

<<<<<<< HEAD
    println!("Hello World{}", "!"); // Load multiple processes to test preemptive multitasking
    // Load the long-running process
    // match kernel::process::queue_long_running_process(&mut frame_allocator, phys_mem_offset) {
    //     Ok(pid) => serial_println!("Successfully queued long-running process with PID: {}", pid),
    //     Err(e) => serial_println!("Failed to queue long-running process: {:?}", e),
    // }

    // Load the simple test process
    match kernel::process::queue_simple_process(&mut frame_allocator, phys_mem_offset) {
        Ok(pid) => serial_println!("Successfully queued simple process with PID: {}", pid),
        Err(e) => serial_println!("Failed to queue simple process: {:?}", e),
=======
    println!("Hello World{}", "!");

    // Initialize the global executor
    kernel::task::executor::init_global_executor();

    // Create the executor as a kernel process FIRST
    {
        use kernel::process::PROCESS_MANAGER;
        use x86_64::VirtAddr;

        let mut pm = PROCESS_MANAGER.lock();
        let executor_entry = kernel::task::executor::get_executor_entry_point();
        let executor_entry_addr = VirtAddr::new(executor_entry as *const () as u64);

        // Allocate a proper kernel stack
        const KERNEL_STACK_SIZE: usize = 4096 * 4; // 16KB stack
        static mut KERNEL_STACK: [u8; KERNEL_STACK_SIZE] = [0; KERNEL_STACK_SIZE];

        let kernel_stack = VirtAddr::from_ptr(&raw const KERNEL_STACK) + KERNEL_STACK_SIZE as u64;

        match pm.create_kernel_process(executor_entry_addr, kernel_stack) {
            Ok(pid) => {
                serial_println!("Created executor kernel process with PID: {}", pid);
            }
            Err(e) => serial_println!("Failed to create executor kernel process: {:?}", e),
        }

        // Now release the lock before proceeding to the next step
    }

    // Queue the example program instead of running it directly
    // This allows the kernel to continue while the process runs via timer scheduling
    match kernel::process::queue_example_program(&mut frame_allocator, phys_mem_offset) {
        Ok(pid) => serial_println!("Successfully queued process with PID: {}", pid),
        Err(e) => serial_println!("Failed to queue process: {:?}", e),
>>>>>>> 44eb37dc
    }

    // Some tests for the heap allocator
    let heap_value = alloc::boxed::Box::new(41);
    println!("heap_value at {:p}", heap_value);

    let heap_vector = alloc::vec![1, 2, 3, 4, 5];
    println!("heap_vector at {:p}", heap_vector.as_ptr());
    let heap_string = alloc::string::String::from("Hello from the heap!");
    println!("heap_string at {:p}", heap_string.as_ptr());

    #[cfg(test)]
    test_main();

<<<<<<< HEAD
    // Start the first process - this should trigger preemptive multitasking via timer interrupts
    serial_println!("Starting first process - timer interrupts will handle switching");
    kernel::process::start_first_process();

    // This point should never be reached as start_first_process() should switch to user mode
    serial_println!("ERROR: Returned to kernel after starting first process!");

    // If we somehow get here, start the async executor as a fallback
    let mut executor = Executor::new();
    executor.spawn(Task::new(example_task()));
    executor.spawn(Task::new(kernel::task::keyboard::print_keypresses()));
    executor.run();
=======
    {
        use kernel::process::PROCESS_MANAGER;

        let mut pm = PROCESS_MANAGER.lock();
        let pid = 1;

        pm.set_current_pid(pid);
    }

    // The kernel should continue running and let the scheduler handle task execution
    interrupts::enable();
    kernel::hlt_loop();
>>>>>>> 44eb37dc
}

#[cfg(not(test))]
#[panic_handler]
fn panic(info: &PanicInfo) -> ! {
    println!("Panic occurred: {}", info);
    serial_println!("[failed]\n");
    serial_println!("Error: {}\n", info);
    kernel::hlt_loop();
}

#[cfg(test)]
#[panic_handler]
fn panic(info: &PanicInfo) -> ! {
    kernel::test_panic_handler(info)
}<|MERGE_RESOLUTION|>--- conflicted
+++ resolved
@@ -92,19 +92,6 @@
 
     serial_println!("Heap initialized successfully!");
 
-<<<<<<< HEAD
-    println!("Hello World{}", "!"); // Load multiple processes to test preemptive multitasking
-    // Load the long-running process
-    // match kernel::process::queue_long_running_process(&mut frame_allocator, phys_mem_offset) {
-    //     Ok(pid) => serial_println!("Successfully queued long-running process with PID: {}", pid),
-    //     Err(e) => serial_println!("Failed to queue long-running process: {:?}", e),
-    // }
-
-    // Load the simple test process
-    match kernel::process::queue_simple_process(&mut frame_allocator, phys_mem_offset) {
-        Ok(pid) => serial_println!("Successfully queued simple process with PID: {}", pid),
-        Err(e) => serial_println!("Failed to queue simple process: {:?}", e),
-=======
     println!("Hello World{}", "!");
 
     // Initialize the global executor
@@ -140,7 +127,12 @@
     match kernel::process::queue_example_program(&mut frame_allocator, phys_mem_offset) {
         Ok(pid) => serial_println!("Successfully queued process with PID: {}", pid),
         Err(e) => serial_println!("Failed to queue process: {:?}", e),
->>>>>>> 44eb37dc
+    }
+
+    // Load the simple test process
+    match kernel::process::queue_example_program(&mut frame_allocator, phys_mem_offset) {
+        Ok(pid) => serial_println!("Successfully queued simple process with PID: {}", pid),
+        Err(e) => serial_println!("Failed to queue simple process: {:?}", e),
     }
 
     // Some tests for the heap allocator
@@ -155,20 +147,6 @@
     #[cfg(test)]
     test_main();
 
-<<<<<<< HEAD
-    // Start the first process - this should trigger preemptive multitasking via timer interrupts
-    serial_println!("Starting first process - timer interrupts will handle switching");
-    kernel::process::start_first_process();
-
-    // This point should never be reached as start_first_process() should switch to user mode
-    serial_println!("ERROR: Returned to kernel after starting first process!");
-
-    // If we somehow get here, start the async executor as a fallback
-    let mut executor = Executor::new();
-    executor.spawn(Task::new(example_task()));
-    executor.spawn(Task::new(kernel::task::keyboard::print_keypresses()));
-    executor.run();
-=======
     {
         use kernel::process::PROCESS_MANAGER;
 
@@ -181,7 +159,6 @@
     // The kernel should continue running and let the scheduler handle task execution
     interrupts::enable();
     kernel::hlt_loop();
->>>>>>> 44eb37dc
 }
 
 #[cfg(not(test))]
