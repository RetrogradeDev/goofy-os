--- conflicted
+++ resolved
@@ -1,17 +1,16 @@
 use core::arch::asm;
 
 use alloc::vec::Vec;
-use hashbrown::HashMap;
 use lazy_static::lazy_static;
 use spin::Mutex;
 use x86_64::{
     VirtAddr,
-    structures::paging::{FrameAllocator, PageTableFlags, mapper::MapToError},
+    structures::paging::{FrameAllocator, PageTableFlags},
 };
 
 use crate::{
     memory::{BootInfoFrameAllocator, ProcessAddressSpace},
-    serial, serial_println,
+    serial_println,
 };
 
 #[derive(Debug, Clone, Copy, PartialEq, Eq)]
@@ -138,22 +137,9 @@
             ProcessError::OutOfMemory
         })?;
 
-        // Map stack at different addresses for different processes to avoid conflicts
-        // Process 1: 0x800000, Process 2: 0x900000, etc.
-        // TODO: Use different table/page for each process?
-        let stack_base_addr = 0x800000 + ((self.next_pid - 1) as u64 * 0x100000);
-        let stack_virtual_addr = VirtAddr::new(stack_base_addr);
-        serial_println!(
-            "Mapping stack for process {} at {:?}",
-            self.next_pid,
-            stack_virtual_addr
-        );
-        let stack_virtual_addr = VirtAddr::new(stack_base_addr);
-        serial_println!(
-            "Mapping stack for process {} at {:?}",
-            self.next_pid,
-            stack_virtual_addr
-        );
+        // Map stack at 0x800000 (8MB mark)
+        serial_println!("Mapping stack...");
+        let stack_virtual_addr = VirtAddr::new(0x800000);
         address_space
             .map_user_memory(
                 stack_virtual_addr,
@@ -171,70 +157,7 @@
             })?;
 
         // Copy program data to the mapped memory through virtual memory
-        // Add an offset for each process to avoid virtual address conflicts
-        let process_vaddr_offset = (self.next_pid - 1) as u64 * 0x10000000; // 256MB offset per process
-
-        // Pre-process segments to determine combined permissions for each page
-        let mut page_permissions: HashMap<u64, PageTableFlags> = HashMap::new();
-
-        for (i, ph) in elf.program_headers.iter().enumerate() {
-            if ph.p_type != goblin::elf::program_header::PT_LOAD {
-                continue;
-            }
-
-            let mem_start = ph.p_vaddr + process_vaddr_offset;
-            let segment_virtual_addr = VirtAddr::new(mem_start & !0xfff);
-            let segment_end_addr = mem_start + ph.p_memsz;
-            let aligned_size = (segment_end_addr + 4095) & !0xfff - (mem_start & !0xfff);
-            let pages_needed = aligned_size / 4096;
-
-            // Set appropriate flags based on ELF segment permissions
-            let mut segment_flags = PageTableFlags::PRESENT | PageTableFlags::USER_ACCESSIBLE;
-            if ph.p_flags & goblin::elf::program_header::PF_W != 0 {
-                segment_flags |= PageTableFlags::WRITABLE;
-            }
-            if (ph.p_flags & goblin::elf::program_header::PF_X) == 0 {
-                segment_flags |= PageTableFlags::NO_EXECUTE;
-            }
-
-            // Accumulate permissions for each page
-            for page_idx in 0..pages_needed {
-                let page_virtual_addr = segment_virtual_addr + (page_idx * 4096);
-                let page_addr = page_virtual_addr.as_u64();
-
-                if let Some(existing_flags) = page_permissions.get(&page_addr) {
-                    // Merge permissions - be more permissive
-                    let mut merged_flags = *existing_flags;
-                    if segment_flags.contains(PageTableFlags::WRITABLE) {
-                        merged_flags |= PageTableFlags::WRITABLE;
-                    }
-                    if !segment_flags.contains(PageTableFlags::NO_EXECUTE) {
-                        merged_flags &= !PageTableFlags::NO_EXECUTE;
-                    }
-                    page_permissions.insert(page_addr, merged_flags);
-                    serial_println!(
-                        "Merged permissions for page {:?}: {:?}",
-                        page_virtual_addr,
-                        merged_flags
-                    );
-                } else {
-                    page_permissions.insert(page_addr, segment_flags);
-                    serial_println!(
-                        "Initial permissions for page {:?}: {:?}",
-                        page_virtual_addr,
-                        segment_flags
-                    );
-                }
-            }
-        }
-
-        // Copy program data to the mapped memory through virtual memory
-        // Add an offset for each process to avoid virtual address conflicts
-        serial_println!(
-            "Loading ELF segments with offset 0x{:x} for process {}...",
-            process_vaddr_offset,
-            self.next_pid
-        );
+        serial_println!("Loading ELF segments...");
         for (i, ph) in elf.program_headers.iter().enumerate() {
             if ph.p_type != goblin::elf::program_header::PT_LOAD {
                 serial_println!("Skipping non-loadable segment {}", i);
@@ -248,7 +171,7 @@
                 ph.p_filesz
             );
 
-            let mem_start = ph.p_vaddr + process_vaddr_offset;
+            let mem_start = ph.p_vaddr;
             let file_start = ph.p_offset as usize;
             let file_end = file_start + ph.p_filesz as usize;
 
@@ -277,21 +200,27 @@
                 segment_virtual_addr
             );
 
-            // Map each page for this segment using pre-calculated permissions
+            // Set appropriate flags based on ELF segment permissions
+            let mut segment_flags = PageTableFlags::PRESENT | PageTableFlags::USER_ACCESSIBLE;
+            if ph.p_flags & goblin::elf::program_header::PF_W != 0 {
+                segment_flags |= PageTableFlags::WRITABLE;
+            }
+            if (ph.p_flags & goblin::elf::program_header::PF_X) == 0 {
+                segment_flags |= PageTableFlags::NO_EXECUTE;
+            }
+
+            serial_println!(
+                "Segment {} ELF flags: readable={}, writable={}, executable={}",
+                i,
+                (ph.p_flags & goblin::elf::program_header::PF_R) != 0,
+                (ph.p_flags & goblin::elf::program_header::PF_W) != 0,
+                (ph.p_flags & goblin::elf::program_header::PF_X) != 0
+            );
+            serial_println!("Segment {} page flags: {:?}", i, segment_flags);
+
+            // Map each page for this segment
             for page_idx in 0..pages_needed {
                 let page_virtual_addr = segment_virtual_addr + (page_idx * 4096);
-
-                // Get the pre-calculated permissions for this page
-                let segment_flags = page_permissions
-                    .get(&page_virtual_addr.as_u64())
-                    .copied()
-                    .unwrap_or(PageTableFlags::PRESENT | PageTableFlags::USER_ACCESSIBLE);
-
-                serial_println!(
-                    "Using final permissions for page {:?}: {:?}",
-                    page_virtual_addr,
-                    segment_flags
-                );
 
                 // Allocate frame for this page
                 let page_frame = frame_allocator.allocate_frame().ok_or_else(|| {
@@ -310,211 +239,108 @@
                     page_virtual_addr
                 );
 
-                // Try to map the page - if it fails because it's already mapped, skip this segment
-                match address_space.map_user_memory(
-                    page_virtual_addr,
-                    page_frame.start_address(),
-                    4096,
-                    segment_flags,
-                    frame_allocator,
-                ) {
-                    Ok(_) => {
-                        serial_println!("Successfully mapped page {} of segment {}", page_idx, i);
-
-                        // Copy segment data to this page if needed
-                        let page_offset = page_idx * 4096;
-                        let page_start_addr = segment_virtual_addr.as_u64() + page_offset;
-                        let original_segment_start = mem_start;
-                        let original_segment_end = original_segment_start + ph.p_filesz;
-
-                        // Calculate what part of this page should contain data
-                        let data_start_in_page = if page_start_addr < original_segment_start {
-                            (original_segment_start - page_start_addr) as usize
-                        } else {
-                            0
-                        };
-
-                        let data_end_in_page = if page_start_addr + 4096 > original_segment_end {
-                            if original_segment_end > page_start_addr {
-                                (original_segment_end - page_start_addr) as usize
-                            } else {
-                                0
-                            }
-                        } else {
-                            4096
-                        };
-
-                        if data_start_in_page < data_end_in_page {
-                            let page_virtual_ptr = (physical_memory_offset
-                                + page_frame.start_address().as_u64())
-                            .as_mut_ptr::<u8>();
-
-                            // Calculate offset in the source data
-                            let src_offset = if page_start_addr >= original_segment_start {
-                                (page_start_addr - original_segment_start) as usize
-                            } else {
-                                0
-                            };
-
-                            let copy_size = data_end_in_page - data_start_in_page;
-
-                            if src_offset < segment_data.len() && copy_size > 0 {
-                                let actual_copy_size =
-                                    core::cmp::min(copy_size, segment_data.len() - src_offset);
-                                let data_to_copy =
-                                    &segment_data[src_offset..src_offset + actual_copy_size];
-
-                                unsafe {
-                                    // Zero out the entire page first
-                                    core::ptr::write_bytes(page_virtual_ptr, 0, 4096);
-
-                                    // Copy the actual data for this page
-                                    core::ptr::copy_nonoverlapping(
-                                        data_to_copy.as_ptr(),
-                                        page_virtual_ptr.add(data_start_in_page),
-                                        data_to_copy.len(),
-                                    );
-                                }
-
-                                serial_println!(
-                                    "Copied {} bytes to page {} of segment {} (src_offset: {}, page_offset: {})",
-                                    data_to_copy.len(),
-                                    page_idx,
-                                    i,
-                                    src_offset,
-                                    data_start_in_page
-                                );
-                            } else {
-                                // Zero the page if no data to copy
-                                let page_virtual_ptr = (physical_memory_offset
-                                    + page_frame.start_address().as_u64())
-                                .as_mut_ptr::<u8>();
-                                unsafe {
-                                    core::ptr::write_bytes(page_virtual_ptr, 0, 4096);
-                                }
-                                serial_println!(
-                                    "Zeroed page {} of segment {} (no data to copy)",
-                                    page_idx,
-                                    i
-                                );
-                            }
-                        } else {
-                            // This page is beyond the file data, just zero it
-                            let page_virtual_ptr = (physical_memory_offset
-                                + page_frame.start_address().as_u64())
-                            .as_mut_ptr::<u8>();
-                            unsafe {
-                                core::ptr::write_bytes(page_virtual_ptr, 0, 4096);
-                            }
-                            serial_println!(
-                                "Zeroed page {} of segment {} (beyond file data)",
-                                page_idx,
-                                i
+                address_space
+                    .map_user_memory(
+                        page_virtual_addr,
+                        page_frame.start_address(),
+                        4096,
+                        segment_flags,
+                        frame_allocator,
+                    )
+                    .map_err(|e| {
+                        serial_println!("Failed to map segment {} page {}: {:?}", i, page_idx, e);
+                        ProcessError::OutOfMemory
+                    })?;
+
+                // Copy segment data to this page if needed
+                let page_offset = page_idx * 4096;
+                let page_start_addr = segment_virtual_addr.as_u64() + page_offset;
+                let original_segment_start = mem_start;
+                let original_segment_end = original_segment_start + ph.p_filesz;
+
+                // Calculate what part of this page should contain data
+                let data_start_in_page = if page_start_addr < original_segment_start {
+                    (original_segment_start - page_start_addr) as usize
+                } else {
+                    0
+                };
+
+                let data_end_in_page = if page_start_addr + 4096 > original_segment_end {
+                    if original_segment_end > page_start_addr {
+                        (original_segment_end - page_start_addr) as usize
+                    } else {
+                        0
+                    }
+                } else {
+                    4096
+                };
+
+                if data_start_in_page < data_end_in_page {
+                    let page_virtual_ptr = (physical_memory_offset
+                        + page_frame.start_address().as_u64())
+                    .as_mut_ptr::<u8>();
+
+                    // Calculate offset in the source data
+                    let src_offset = if page_start_addr >= original_segment_start {
+                        (page_start_addr - original_segment_start) as usize
+                    } else {
+                        0
+                    };
+
+                    let copy_size = data_end_in_page - data_start_in_page;
+
+                    if src_offset < segment_data.len() && copy_size > 0 {
+                        let actual_copy_size =
+                            core::cmp::min(copy_size, segment_data.len() - src_offset);
+                        let data_to_copy = &segment_data[src_offset..src_offset + actual_copy_size];
+
+                        unsafe {
+                            // Zero out the entire page first
+                            core::ptr::write_bytes(page_virtual_ptr, 0, 4096);
+
+                            // Copy the actual data for this page
+                            core::ptr::copy_nonoverlapping(
+                                data_to_copy.as_ptr(),
+                                page_virtual_ptr.add(data_start_in_page),
+                                data_to_copy.len(),
                             );
                         }
-                    }
-                    Err(MapToError::PageAlreadyMapped(existing_frame)) => {
+
                         serial_println!(
-                            "Page {} of segment {} already mapped, updating permissions and copying data",
+                            "Copied {} bytes to page {} of segment {} (src_offset: {}, page_offset: {})",
+                            data_to_copy.len(),
+                            page_idx,
+                            i,
+                            src_offset,
+                            data_start_in_page
+                        );
+                    } else {
+                        // Zero the page if no data to copy
+                        let page_virtual_ptr = (physical_memory_offset
+                            + page_frame.start_address().as_u64())
+                        .as_mut_ptr::<u8>();
+                        unsafe {
+                            core::ptr::write_bytes(page_virtual_ptr, 0, 4096);
+                        }
+                        serial_println!(
+                            "Zeroed page {} of segment {} (no data to copy)",
                             page_idx,
                             i
                         );
-
-                        // Get the currently mapped frame (should be the same as existing_frame)
-                        // Update the page table entry to merge permissions
-                        // We need to get more permissive flags (if this segment needs execute, enable it)
-                        let current_flags =
-                            PageTableFlags::PRESENT | PageTableFlags::USER_ACCESSIBLE;
-                        let mut new_flags = current_flags;
-
-                        // If the new segment needs to be writable, make it writable
-                        if segment_flags.contains(PageTableFlags::WRITABLE) {
-                            new_flags |= PageTableFlags::WRITABLE;
-                        }
-
-                        // If the new segment should be executable (doesn't have NO_EXECUTE), make it executable
-                        if !segment_flags.contains(PageTableFlags::NO_EXECUTE) {
-                            // Remove NO_EXECUTE flag to make page executable
-                            new_flags &= !PageTableFlags::NO_EXECUTE;
-                            serial_println!("Making page {} of segment {} executable", page_idx, i);
-                        } else {
-                            new_flags |= PageTableFlags::NO_EXECUTE;
-                        }
-
-                        serial_println!("Updating page permissions to: {:?}", new_flags);
-
-                        // Re-map the page with the new permissions
-                        // We need to unmap and remap to change permissions
-                        // For now, let's just continue and copy the data
-
-                        // Copy segment data to the existing page
-                        let page_offset = page_idx * 4096;
-                        let page_start_addr = segment_virtual_addr.as_u64() + page_offset;
-                        let original_segment_start = mem_start;
-                        let original_segment_end = original_segment_start + ph.p_filesz;
-
-                        // Calculate what part of this page should contain data
-                        let data_start_in_page = if page_start_addr < original_segment_start {
-                            (original_segment_start - page_start_addr) as usize
-                        } else {
-                            0
-                        };
-
-                        let data_end_in_page = if page_start_addr + 4096 > original_segment_end {
-                            if original_segment_end > page_start_addr {
-                                (original_segment_end - page_start_addr) as usize
-                            } else {
-                                0
-                            }
-                        } else {
-                            4096
-                        };
-
-                        if data_start_in_page < data_end_in_page {
-                            // Use the existing frame to copy data
-                            let page_virtual_ptr = (physical_memory_offset
-                                + existing_frame.start_address().as_u64())
-                            .as_mut_ptr::<u8>();
-
-                            // Calculate offset in the source data
-                            let src_offset = if page_start_addr >= original_segment_start {
-                                (page_start_addr - original_segment_start) as usize
-                            } else {
-                                0
-                            };
-
-                            let copy_size = data_end_in_page - data_start_in_page;
-
-                            if src_offset < segment_data.len() && copy_size > 0 {
-                                let actual_copy_size =
-                                    core::cmp::min(copy_size, segment_data.len() - src_offset);
-                                let data_to_copy =
-                                    &segment_data[src_offset..src_offset + actual_copy_size];
-
-                                unsafe {
-                                    // Copy the data for this segment (overlay on existing data)
-                                    core::ptr::copy_nonoverlapping(
-                                        data_to_copy.as_ptr(),
-                                        page_virtual_ptr.add(data_start_in_page),
-                                        data_to_copy.len(),
-                                    );
-                                }
-
-                                serial_println!(
-                                    "Copied {} bytes to existing page {} of segment {} (src_offset: {}, page_offset: {})",
-                                    data_to_copy.len(),
-                                    page_idx,
-                                    i,
-                                    src_offset,
-                                    data_start_in_page
-                                );
-                            }
-                        }
                     }
-                    Err(e) => {
-                        serial_println!("Failed to map segment {} page {}: {:?}", i, page_idx, e);
-                        return Err(ProcessError::OutOfMemory);
+                } else {
+                    // This page is beyond the file data, just zero it
+                    let page_virtual_ptr = (physical_memory_offset
+                        + page_frame.start_address().as_u64())
+                    .as_mut_ptr::<u8>();
+                    unsafe {
+                        core::ptr::write_bytes(page_virtual_ptr, 0, 4096);
                     }
+                    serial_println!(
+                        "Zeroed page {} of segment {} (beyond file data)",
+                        page_idx,
+                        i
+                    );
                 }
             }
 
@@ -527,7 +353,7 @@
         }
 
         let stack_pointer = stack_virtual_addr + 0x1000 - 8; // Stack grows downward, point to top of stack minus 8 bytes for alignment
-        let instruction_pointer = VirtAddr::new(elf.entry + process_vaddr_offset); // Start at ELF entry point with offset
+        let instruction_pointer = VirtAddr::new(elf.entry); // Start at ELF entry point
 
         serial_println!("Setting up process with PID {}", self.next_pid);
         serial_println!("Stack pointer will be at: {:?}", stack_pointer);
@@ -773,73 +599,6 @@
     let mut process_manager = PROCESS_MANAGER.lock();
     let program = include_bytes!("../hello.elf");
 
-<<<<<<< HEAD
-        serial_println!(
-            "User code selector: 0x{:x}, User data selector: 0x{:x}",
-            user_code_sel,
-            user_data_sel
-        );
-
-        unsafe {
-            // Set up user mode segments first
-            asm!(
-                "
-                mov ax, {user_data_sel_16:x}
-                mov ds, ax
-                mov es, ax
-                mov fs, ax
-                mov gs, ax
-                ",
-                user_data_sel_16 = in(reg) (user_data_sel as u16),
-            );
-
-            serial_println!("User mode segments set up");
-
-            // Use a simpler approach - directly set up the IRET stack frame
-            // without trying to restore all general purpose registers yet
-            serial_println!(
-                "Performing IRET to user mode: RIP=0x{:x}, RSP=0x{:x}, RFLAGS=0x{:x}",
-                process.instruction_pointer.as_u64(),
-                process.stack_pointer.as_u64(),
-                0x202u64
-            );
-
-            asm!(
-                "
-                // Push IRET stack frame (in reverse order)
-                push {user_data_sel}        // SS
-                push {user_stack_ptr}       // RSP
-                push 0x202                  // RFLAGS (interrupts enabled)
-                push {user_code_sel}        // CS
-                push {user_ip}              // RIP
-                
-                // Clear all general purpose registers for clean state
-                xor rax, rax
-                xor rbx, rbx
-                xor rcx, rcx
-                xor rdx, rdx
-                xor rsi, rsi
-                xor rdi, rdi
-                xor rbp, rbp
-                xor r8, r8
-                xor r9, r9
-                xor r10, r10
-                xor r11, r11
-                xor r12, r12
-                xor r13, r13
-                xor r14, r14
-                xor r15, r15
-
-                // Jump to user mode
-                iretq
-                ",
-                user_data_sel = in(reg) user_data_sel,
-                user_stack_ptr = in(reg) process.stack_pointer.as_u64(),
-                user_code_sel = in(reg) user_code_sel,
-                user_ip = in(reg) process.instruction_pointer.as_u64(),
-                options(noreturn)
-            );
-=======
     match process_manager.create_process(program, frame_allocator, physical_memory_offset) {
         Ok(pid) => {
             serial_println!("Queued process with PID: {}", pid);
@@ -848,7 +607,6 @@
         Err(e) => {
             serial_println!("Failed to queue process: {:?}", e);
             Err(e)
->>>>>>> 44eb37dc
         }
     }
 }
@@ -868,49 +626,6 @@
             serial_println!("Context switching to user process");
             let page_table_frame = process.address_space.page_table_frame;
             perform_context_switch(page_table_frame, process);
-        }
-    }
-
-    /// Marks the current process as terminated
-    pub fn mark_current_process_terminated(&mut self) {
-        if self.current_pid != 0 {
-            if let Some(current_process) = self
-                .processes
-                .iter_mut()
-                .find(|p| p.pid == self.current_pid)
-            {
-                current_process.state = ProcessState::Terminated;
-                serial_println!("Process {} marked as terminated", self.current_pid);
-            }
-        }
-    }
-
-    /// Cleans up terminated processes and frees their resources
-    pub fn cleanup_terminated_processes(&mut self) {
-        let initial_count = self.processes.len();
-
-        // Find terminated processes and clean them up
-        let mut i = 0;
-        while i < self.processes.len() {
-            if self.processes[i].state == ProcessState::Terminated {
-                let mut terminated_process = self.processes.remove(i);
-                serial_println!("Cleaning up terminated process {}", terminated_process.pid);
-
-                // Clean up the process resources
-                terminated_process.cleanup_resources();
-
-                // If this was the current process, reset current_pid
-                if self.current_pid == terminated_process.pid {
-                    self.current_pid = 0;
-                }
-            } else {
-                i += 1;
-            }
-        }
-
-        let cleaned_count = initial_count - self.processes.len();
-        if cleaned_count > 0 {
-            serial_println!("Cleaned up {} terminated processes", cleaned_count);
         }
     }
 }
@@ -1012,154 +727,7 @@
     }
 }
 
-<<<<<<< HEAD
-// Main scheduling function called by timer interrupt
-pub fn schedule() {
-    // Only schedule if we're not already in a critical section
-    if let Some(mut pm) = PROCESS_MANAGER.try_lock() {
-        // Clean up any terminated processes first
-        pm.cleanup_terminated_processes();
-
-        if let Some(next_pid) = pm.get_next_ready_process() {
-            // Only switch if it's different from current process
-            if next_pid != pm.current_pid {
-                pm.context_switch_to(next_pid);
-            }
-        } else {
-            // No ready processes, check if we need to halt the system
-            if !pm.has_running_processes() {
-                serial_println!("No more processes running, halting system...");
-                unsafe {
-                    asm!("mov cr3, {}", in(reg) pm.kernel_cr3);
-                }
-                pm.current_pid = 0;
-                drop(pm); // Release the lock before halting
-            // crate::hlt_loop();
-            } else {
-                // Switch back to kernel and wait
-                if pm.current_pid != 0 {
-                    serial_println!("No ready processes, switching back to kernel");
-                    unsafe {
-                        asm!("mov cr3, {}", in(reg) pm.kernel_cr3);
-                    }
-                    pm.current_pid = 0;
-                }
-            }
-        }
-    } else {
-        // If we can't get the lock, skip this scheduling round to avoid deadlock
-        serial_println!("Failed to acquire PROCESS_MANAGER lock, skipping scheduling");
-    }
-}
-
-// Function to queue a process without immediately running it
-pub fn queue_example_program(
-    frame_allocator: &mut BootInfoFrameAllocator,
-    physical_memory_offset: VirtAddr,
-) -> Result<u32, ProcessError> {
-    let mut process_manager = PROCESS_MANAGER.lock();
-    let program = include_bytes!("../hello.elf");
-
-    match process_manager.create_process(program, frame_allocator, physical_memory_offset) {
-        Ok(pid) => {
-            serial_println!("Queued process with PID: {}", pid);
-            Ok(pid)
-        }
-        Err(e) => {
-            serial_println!("Failed to queue process: {:?}", e);
-            Err(e)
-        }
-    }
-}
-
-// Function to queue the long-running process
-pub fn queue_long_running_process(
-    frame_allocator: &mut BootInfoFrameAllocator,
-    physical_memory_offset: VirtAddr,
-) -> Result<u32, ProcessError> {
-    let mut process_manager = PROCESS_MANAGER.lock();
-    let program = include_bytes!("../long_running.elf");
-
-    match process_manager.create_process(program, frame_allocator, physical_memory_offset) {
-        Ok(pid) => {
-            serial_println!("Queued long-running process with PID: {}", pid);
-            Ok(pid)
-        }
-        Err(e) => {
-            serial_println!("Failed to queue long-running process: {:?}", e);
-            Err(e)
-        }
-    }
-}
-
-// Function to queue the short-lived process
-pub fn queue_short_lived_process(
-    frame_allocator: &mut BootInfoFrameAllocator,
-    physical_memory_offset: VirtAddr,
-) -> Result<u32, ProcessError> {
-    let mut process_manager = PROCESS_MANAGER.lock();
-    let program = include_bytes!("../short_lived.elf");
-
-    match process_manager.create_process(program, frame_allocator, physical_memory_offset) {
-        Ok(pid) => {
-            serial_println!("Queued short-lived process with PID: {}", pid);
-            Ok(pid)
-        }
-        Err(e) => {
-            serial_println!("Failed to queue short-lived process: {:?}", e);
-            Err(e)
-        }
-    }
-}
-
-// Function to queue a simple test process
-pub fn queue_simple_process(
-    frame_allocator: &mut BootInfoFrameAllocator,
-    physical_memory_offset: VirtAddr,
-) -> Result<u32, ProcessError> {
-    let mut process_manager = PROCESS_MANAGER.lock();
-    let program = include_bytes!("../hello.elf");
-
-    match process_manager.create_process(program, frame_allocator, physical_memory_offset) {
-        Ok(pid) => {
-            serial_println!("Queued simple process with PID: {}", pid);
-            Ok(pid)
-        }
-        Err(e) => {
-            serial_println!("Failed to queue simple process: {:?}", e);
-            Err(e)
-        }
-    }
-}
-
-// Function to start the first process and begin preemptive multitasking
-pub fn start_first_process() {
-    serial_println!("Starting first process...");
-
-    // Try to start the first available process
-    if let Some(mut pm) = PROCESS_MANAGER.try_lock() {
-        if let Some(next_pid) = pm.get_next_ready_process() {
-            serial_println!("Starting first process with PID: {}", next_pid);
-            pm.context_switch_to(next_pid);
-            // This should never return as we switch to user mode
-        } else {
-            serial_println!("No ready processes to start");
-        }
-    } else {
-        serial_println!("Failed to acquire PROCESS_MANAGER lock for starting first process");
-    }
-}
-
-// Global function to check if there are running processes
-pub fn has_running_processes() -> bool {
-    if let Some(pm) = PROCESS_MANAGER.try_lock() {
-        pm.has_running_processes()
-    } else {
-        true // If we can't get the lock, assume there are processes running
-    }
-=======
 pub fn kill_current_process(exit_code: u8) {
     let mut pm = PROCESS_MANAGER.lock();
     pm.exit_current_process(exit_code);
->>>>>>> 44eb37dc
 }